--- conflicted
+++ resolved
@@ -1,15 +1,12 @@
 package it.unicam.cs.ids.filieraagricola.system;
 
-<<<<<<< HEAD
 import java.util.Arrays;
 import java.util.List;
-=======
 /*
 * DECORATOR + STRATEGY
 * Wraps another SystemAction and, before executing it,
 * checks if the user has all required permissions
  */
->>>>>>> 73bbe9f3
 
 public class AuthorizeAction implements SystemAction {
 
